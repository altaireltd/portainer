--- conflicted
+++ resolved
@@ -76,11 +76,7 @@
   containerConfig.Image = template.image;
   if (template.env) {
     template.env.forEach(function (v) {
-<<<<<<< HEAD
-      if (v.value || v.default) {
-=======
       if (v.value || v.set) {
->>>>>>> c1bd463d
         var val;
         if (v.type && v.type === 'container') {
           if ($scope.swarm && $scope.formValues.network.Scope === 'global') {
@@ -90,11 +86,7 @@
             val = container.NetworkSettings.Networks[Object.keys(container.NetworkSettings.Networks)[0]].IPAddress;
           }
         } else {
-<<<<<<< HEAD
-          val = v.default ? v.default : v.value;
-=======
           val = v.set ? v.set : v.value;
->>>>>>> c1bd463d
         }
         containerConfig.Env.push(v.name + "=" + val);
       }
