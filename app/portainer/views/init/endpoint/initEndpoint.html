--- conflicted
+++ resolved
@@ -5,11 +5,7 @@
       <!-- simple box logo -->
       <div class="row">
         <img ng-if="logo" ng-src="{{ logo }}" class="simple-box-logo">
-<<<<<<< HEAD
-        <img ng-if="!logo" src="assets/images/logo_alt.png" class="simple-box-logo" alt="Portainer">
-=======
         <img ng-if="!logo" src="../../../../../assets/images/logo_alt.png" class="simple-box-logo" alt="Portainer">
->>>>>>> 4cecde7f
       </div>
       <!-- !simple box logo -->
       <!-- init-endpoint panel -->
