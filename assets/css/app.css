--- conflicted
+++ resolved
@@ -251,11 +251,7 @@
   text-align: center;
 }
 
-<<<<<<< HEAD
-.container-template .comment {
-=======
 .container-template .description {
->>>>>>> 9de53760
   text-align: center;
   font-size: 0.8em;
 }