const webpackDevConfig = require('./webpack/webpack.develop');
const webpackProdConfig = require('./webpack/webpack.production');
var gruntfile_cfg = {};
var loadGruntTasks = require('load-grunt-tasks');
var os = require('os');
var arch = os.arch();
if (arch === 'x64') arch = 'amd64';

module.exports = function(grunt) {
  loadGruntTasks(grunt, {
    pattern: ['grunt-*', 'gruntify-*']
  });

  grunt.registerTask('default', ['eslint', 'build']);

  grunt.registerTask('build-webapp', [
    'config:prod',
    'env:prod',
    'clean:all',
    'copy:templates',
    'webpack:prod']);

  grunt.registerTask('build', [
    'config:dev',
    'shell:buildBinary:linux:' + arch,
    'shell:downloadDockerBinary:linux:' + arch,
    'copy:templates',
    'webpack:dev'
  ]);

  grunt.registerTask('build-server', [
    'shell:buildBinary:linux:' + arch,
    'shell:downloadDockerBinary:linux:' + arch,
    'copy:templates',
    'shell:run:' + arch
  ]);

  grunt.task.registerTask('release', 'release:<platform>:<arch>',
    function (p = 'linux', a = arch) {
      grunt.task.run([
        'config:prod',
        'env:prod',
        'clean:all',
        'copy:templates',
        'shell:buildBinary:' + p + ':' + a,
        'shell:downloadDockerBinary:' + p + ':' + a,
        'webpack:prod'
      ]);
    });

  grunt.registerTask('lint', ['eslint']);

  grunt.registerTask('run-dev', [
    'config:dev',
    'build-server',
    'webpack:devWatch'
  ]);
  grunt.registerTask('clear', ['clean:app']);

  // Project configuration.
  grunt.initConfig({
    root: 'dist',
    distdir: 'dist/public',
    shippedDockerVersion: '18.09.0',
    shippedDockerVersionWindows: '17.09.0-ce',
    pkg: grunt.file.readJSON('package.json'),
    config: gruntfile_cfg.config,
    src: gruntfile_cfg.src,
    clean: gruntfile_cfg.clean,
    eslint: gruntfile_cfg.eslint,
    shell: gruntfile_cfg.shell,
    copy: gruntfile_cfg.copy,
    webpack: gruntfile_cfg.webpack,
    env: gruntfile_cfg.env
  });
};

/***/

gruntfile_cfg.env = {
  dev: {
    NODE_ENV: 'development'
  },
  prod: {
    NODE_ENV: 'production'
  }
}

gruntfile_cfg.webpack = {
  dev: webpackDevConfig,
  prod: webpackProdConfig,
  devWatch: Object.assign({ watch: true }, webpackDevConfig)
};

gruntfile_cfg.config = {
  dev: { options: { variables: { environment: 'development' } } },
  prod: { options: { variables: { environment: 'production' } } }
};

gruntfile_cfg.src = {
  js: ['app/**/__module.js', 'app/**/*.js', '!app/**/*.spec.js'],
  jsTpl: ['<%= distdir %>/templates/**/*.js'],
  html: ['index.html'],
  tpl: ['app/**/*.html'],
  css: ['assets/css/app.css', 'app/**/*.css']
};

gruntfile_cfg.clean = {
  all: ['<%= root %>/*'],
  app: [
    '<%= distdir %>/*',
    '!<%= distdir %>/../portainer*',
    '!<%= distdir %>/../docker*'
  ],
  tmpl: ['<%= distdir %>/templates'],
<<<<<<< HEAD
  tmp: ['<%= distdir %>/js/*', '!<%= distdir %>/js/app.*.js', '<%= distdir %>/css/*', '!<%= distdir %>/css/app.*.css']
};

gruntfile_cfg.useminPrepare = {
  dev: {
    src: '<%= src.html %>',
    options: {
      root: '<%= distdir %>',
      flow: {
        steps: {
          js: ['concat'],
          css: ['concat']
        }
      }
    }
  },
  release: {
    src: '<%= src.html %>',
    options: {
      root: '<%= distdir %>',
      dest: '<%= distdir %>'
    }
  }
};

gruntfile_cfg.copy = {
  bundle: {
    files: [
      { dest: '<%= distdir %>/assets/js/', src: ['app.js'], expand: true, cwd: '.tmp/concat/assets/js/' },
      { dest: '<%= distdir %>/assets/css/', src: ['app.css'], expand: true, cwd: '.tmp/concat/assets/css/' }
    ]
  },
  assets: {
    files: [
      { dest: '<%= distdir %>/assets/fonts/', src: '*.{ttf,woff,woff2,eof,svg}', expand: true, cwd: 'node_modules/bootstrap/fonts/' },
      { dest: '<%= distdir %>/assets/webfonts/', src: '*.{ttf,woff,woff2,eof,eot,svg}', expand: true, cwd: 'node_modules/@fortawesome/fontawesome-free-webfonts/webfonts/' },
      { dest: '<%= distdir %>/assets/fonts/', src: '*.{ttf,woff,woff2,eof,svg}', expand: true, cwd: 'node_modules/rdash-ui/dist/fonts/' },
      { dest: '<%= distdir %>/assets/images/', src: '**', expand: true, cwd: 'assets/images/' },
      { dest: '<%= distdir %>/assets/ico', src: '**', expand: true, cwd: 'assets/ico' },
      { dest: '<%= root %>/', src: 'templates.json', cwd: '' }
    ]
  }
=======
  tmp: [
    '<%= distdir %>/js/*',
    '!<%= distdir %>/js/app.*.js',
    '<%= distdir %>/css/*',
    '!<%= distdir %>/css/app.*.css'
  ]
>>>>>>> 4cecde7f
};

gruntfile_cfg.eslint = {
  src: ['gruntfile.js', '<%= src.js %>'],
  options: { configFile: '.eslintrc.yml' }
};


<<<<<<< HEAD
gruntfile_cfg.postcss = {
  build: {
    options: {
      processors: [
        autoprefixer({ browsers: 'last 2 versions' }), // add vendor prefixes
        cssnano() // minify the result
      ]
    },
    src: '.tmp/concat/assets/css/app.css',
    dest: '<%= distdir %>/css/app.css'
  }
};

gruntfile_cfg.watch = {
  build: {
    files: ['<%= src.js %>', '<%= src.css %>', '<%= src.tpl %>', '<%= src.html %>'],
    tasks: ['build']
  }
};

gruntfile_cfg.replace = {
  concat: {
    options: {
      patterns: [
        { match: 'ENVIRONMENT', replacement: '<%= grunt.config.get("environment") %>' },
        { match: 'CONFIG_GA_ID', replacement: '<%= pkg.config.GA_ID %>' },
        { match: /..\/webfonts\//g, replacement: '../fonts/' }
      ]
    },
    files: [
      {
        expand: true,
        flatten: true,
        src: ['.tmp/concat/js/assets/app.js'],
        dest: '.tmp/concat/js/assets'
      },
      {
        expand: true,
        flatten: true,
        src: ['.tmp/concat/css/assets/app.css'],
        dest: '.tmp/concat/css/assets'
=======
gruntfile_cfg.copy = {
  templates: {
    files: [
      {
        dest: '<%= root %>/',
        src: 'templates.json', 
        cwd: ''
>>>>>>> 4cecde7f
      }
    ]
  }
};

function shell_buildBinary(p, a) {
  var binfile = 'dist/portainer-' + p + '-' + a;
  return [
    'if [ -f ' + (p === 'windows' ? binfile + '.exe' : binfile) + ' ]; then',
    'echo "Portainer binary exists";',
    'else',
    'build/build_in_container.sh ' + p + ' ' + a + ';',
    'fi'
  ].join(' ');
}

function shell_run(arch) {
  return [
    'docker rm -f portainer',
    'docker run -d -p 9000:9000 -v $(pwd)/dist:/app -v /tmp/portainer:/data -v /var/run/docker.sock:/var/run/docker.sock:z --name portainer portainer/base /app/portainer-linux-' +
      arch +
      ' --no-analytics --template-file /app/templates.json'
  ].join(';');
}

function shell_downloadDockerBinary(p, a) {
  var ps = { windows: 'win', darwin: 'mac' };
  var as = { amd64: 'x86_64', arm: 'armhf', arm64: 'aarch64' };
  var ip = ps[p] === undefined ? p : ps[p];
  var ia = as[a] === undefined ? a : as[a];
  var binaryVersion =
    p === 'windows' ? '<%= shippedDockerVersionWindows %>' : '<%= shippedDockerVersion %>';
  return [
    'if [ -f ' + (p === 'windows' ? 'dist/docker.exe' : 'dist/docker') + ' ]; then',
      'echo "Docker binary exists";',
    'else',
    'build/download_docker_binary.sh ' + ip + ' ' + ia + ' ' + binaryVersion + ';',
    'fi'
  ].join(' ');
}

gruntfile_cfg.shell = {
  buildBinary: { command: shell_buildBinary },
  run: { command: shell_run },
  downloadDockerBinary: { command: shell_downloadDockerBinary }
};<|MERGE_RESOLUTION|>--- conflicted
+++ resolved
@@ -113,57 +113,12 @@
     '!<%= distdir %>/../docker*'
   ],
   tmpl: ['<%= distdir %>/templates'],
-<<<<<<< HEAD
-  tmp: ['<%= distdir %>/js/*', '!<%= distdir %>/js/app.*.js', '<%= distdir %>/css/*', '!<%= distdir %>/css/app.*.css']
-};
-
-gruntfile_cfg.useminPrepare = {
-  dev: {
-    src: '<%= src.html %>',
-    options: {
-      root: '<%= distdir %>',
-      flow: {
-        steps: {
-          js: ['concat'],
-          css: ['concat']
-        }
-      }
-    }
-  },
-  release: {
-    src: '<%= src.html %>',
-    options: {
-      root: '<%= distdir %>',
-      dest: '<%= distdir %>'
-    }
-  }
-};
-
-gruntfile_cfg.copy = {
-  bundle: {
-    files: [
-      { dest: '<%= distdir %>/assets/js/', src: ['app.js'], expand: true, cwd: '.tmp/concat/assets/js/' },
-      { dest: '<%= distdir %>/assets/css/', src: ['app.css'], expand: true, cwd: '.tmp/concat/assets/css/' }
-    ]
-  },
-  assets: {
-    files: [
-      { dest: '<%= distdir %>/assets/fonts/', src: '*.{ttf,woff,woff2,eof,svg}', expand: true, cwd: 'node_modules/bootstrap/fonts/' },
-      { dest: '<%= distdir %>/assets/webfonts/', src: '*.{ttf,woff,woff2,eof,eot,svg}', expand: true, cwd: 'node_modules/@fortawesome/fontawesome-free-webfonts/webfonts/' },
-      { dest: '<%= distdir %>/assets/fonts/', src: '*.{ttf,woff,woff2,eof,svg}', expand: true, cwd: 'node_modules/rdash-ui/dist/fonts/' },
-      { dest: '<%= distdir %>/assets/images/', src: '**', expand: true, cwd: 'assets/images/' },
-      { dest: '<%= distdir %>/assets/ico', src: '**', expand: true, cwd: 'assets/ico' },
-      { dest: '<%= root %>/', src: 'templates.json', cwd: '' }
-    ]
-  }
-=======
   tmp: [
     '<%= distdir %>/js/*',
     '!<%= distdir %>/js/app.*.js',
     '<%= distdir %>/css/*',
     '!<%= distdir %>/css/app.*.css'
   ]
->>>>>>> 4cecde7f
 };
 
 gruntfile_cfg.eslint = {
@@ -172,49 +127,6 @@
 };
 
 
-<<<<<<< HEAD
-gruntfile_cfg.postcss = {
-  build: {
-    options: {
-      processors: [
-        autoprefixer({ browsers: 'last 2 versions' }), // add vendor prefixes
-        cssnano() // minify the result
-      ]
-    },
-    src: '.tmp/concat/assets/css/app.css',
-    dest: '<%= distdir %>/css/app.css'
-  }
-};
-
-gruntfile_cfg.watch = {
-  build: {
-    files: ['<%= src.js %>', '<%= src.css %>', '<%= src.tpl %>', '<%= src.html %>'],
-    tasks: ['build']
-  }
-};
-
-gruntfile_cfg.replace = {
-  concat: {
-    options: {
-      patterns: [
-        { match: 'ENVIRONMENT', replacement: '<%= grunt.config.get("environment") %>' },
-        { match: 'CONFIG_GA_ID', replacement: '<%= pkg.config.GA_ID %>' },
-        { match: /..\/webfonts\//g, replacement: '../fonts/' }
-      ]
-    },
-    files: [
-      {
-        expand: true,
-        flatten: true,
-        src: ['.tmp/concat/js/assets/app.js'],
-        dest: '.tmp/concat/js/assets'
-      },
-      {
-        expand: true,
-        flatten: true,
-        src: ['.tmp/concat/css/assets/app.css'],
-        dest: '.tmp/concat/css/assets'
-=======
 gruntfile_cfg.copy = {
   templates: {
     files: [
@@ -222,7 +134,6 @@
         dest: '<%= root %>/',
         src: 'templates.json', 
         cwd: ''
->>>>>>> 4cecde7f
       }
     ]
   }
