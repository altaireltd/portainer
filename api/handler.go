package main

import (
	"golang.org/x/net/websocket"
	"log"
	"net/http"
	"net/http/httputil"
	"net/url"
	"os"
)

// newHandler creates a new http.Handler with CSRF protection
<<<<<<< HEAD
func (a *api) newHandler(c *Config) http.Handler {
=======
func (a *api) newHandler(settings *Settings) http.Handler {
>>>>>>> 19d4e38d
	var (
		mux         = http.NewServeMux()
		fileHandler = http.FileServer(http.Dir(a.assetPath))
	)

	handler := a.newAPIHandler()
	CSRFHandler := newCSRFHandler(a.dataPath)

	mux.Handle("/", fileHandler)
	mux.Handle("/dockerapi/", http.StripPrefix("/dockerapi", handler))
	mux.Handle("/ws/exec", websocket.Handler(a.execContainer))
<<<<<<< HEAD
	mux.HandleFunc("/config", func(w http.ResponseWriter, r *http.Request) {
		configurationHandler(w, r, c)
=======
	mux.HandleFunc("/settings", func(w http.ResponseWriter, r *http.Request) {
		settingsHandler(w, r, settings)
>>>>>>> 19d4e38d
	})
	return CSRFHandler(newCSRFWrapper(mux))
}

// newAPIHandler initializes a new http.Handler based on the URL scheme
func (a *api) newAPIHandler() http.Handler {
	var handler http.Handler
	var endpoint = *a.endpoint
	if endpoint.Scheme == "tcp" {
		if a.tlsConfig != nil {
			handler = a.newTCPHandlerWithTLS(&endpoint)
		} else {
			handler = a.newTCPHandler(&endpoint)
		}
	} else if endpoint.Scheme == "unix" {
		socketPath := endpoint.Path
		if _, err := os.Stat(socketPath); err != nil {
			if os.IsNotExist(err) {
				log.Fatalf("Unix socket %s does not exist", socketPath)
			}
			log.Fatal(err)
		}
		handler = a.newUnixHandler(socketPath)
	} else {
		log.Fatalf("Bad Docker enpoint: %v. Only unix:// and tcp:// are supported.", &endpoint)
	}
	return handler
}

// newUnixHandler initializes a new UnixHandler
func (a *api) newUnixHandler(e string) http.Handler {
	return &unixHandler{e}
}

// newTCPHandler initializes a HTTP reverse proxy
func (a *api) newTCPHandler(u *url.URL) http.Handler {
	u.Scheme = "http"
	return httputil.NewSingleHostReverseProxy(u)
}

// newTCPHandlerWithL initializes a HTTPS reverse proxy with a TLS configuration
func (a *api) newTCPHandlerWithTLS(u *url.URL) http.Handler {
	u.Scheme = "https"
	proxy := httputil.NewSingleHostReverseProxy(u)
	proxy.Transport = &http.Transport{
		TLSClientConfig: a.tlsConfig,
	}
	return proxy
}<|MERGE_RESOLUTION|>--- conflicted
+++ resolved
@@ -10,11 +10,7 @@
 )
 
 // newHandler creates a new http.Handler with CSRF protection
-<<<<<<< HEAD
-func (a *api) newHandler(c *Config) http.Handler {
-=======
 func (a *api) newHandler(settings *Settings) http.Handler {
->>>>>>> 19d4e38d
 	var (
 		mux         = http.NewServeMux()
 		fileHandler = http.FileServer(http.Dir(a.assetPath))
@@ -26,13 +22,8 @@
 	mux.Handle("/", fileHandler)
 	mux.Handle("/dockerapi/", http.StripPrefix("/dockerapi", handler))
 	mux.Handle("/ws/exec", websocket.Handler(a.execContainer))
-<<<<<<< HEAD
-	mux.HandleFunc("/config", func(w http.ResponseWriter, r *http.Request) {
-		configurationHandler(w, r, c)
-=======
 	mux.HandleFunc("/settings", func(w http.ResponseWriter, r *http.Request) {
 		settingsHandler(w, r, settings)
->>>>>>> 19d4e38d
 	})
 	return CSRFHandler(newCSRFWrapper(mux))
 }
